--- conflicted
+++ resolved
@@ -3,11 +3,8 @@
 from ..callback.consumer import SampleCallbackManager
 from ..model.consumer import SamplePyTorchModelManager
 from typing import Dict
-<<<<<<< HEAD
+import signal
 import torch
-=======
-import signal
->>>>>>> 49675ad2
 
 
 class SampleTrainer(Trainer):
@@ -32,7 +29,14 @@
 
         return {}
 
-<<<<<<< HEAD
+    def signal_catcher(self, os_signal, frame):
+        """Catches an OS signal and calls it on its workers."""
+
+        # Take care of SIGINT
+        if os_signal == signal.SIGINT:
+            info = {'signal': os_signal}
+            self.on_os_signal(info)
+
 
 class SamplePyTorchTrainer(Trainer):
     """Sample pyTorch Trainer that incorporates pyTorch neural model."""
@@ -65,12 +69,3 @@
     def val_one_batch(self) -> Dict:
 
         return {}
-=======
-    def signal_catcher(self, os_signal, frame):
-        """Catches an OS signal and calls it on its workers."""
-
-        # Take care of SIGINT
-        if os_signal == signal.SIGINT:
-            info = {'signal': os_signal}
-            self.on_os_signal(info)
->>>>>>> 49675ad2
