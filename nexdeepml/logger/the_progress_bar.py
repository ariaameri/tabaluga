--- conflicted
+++ resolved
@@ -41,7 +41,7 @@
 
         # Keep the stdout handler to write to
         self.stdout_handler = stdout_handler or self.original_sysout
-        
+
         # Book keeping for the information regarding the progress bar
         initial_progress_bar_info = {
             'progress_bar': {  # Everything related to the string of the progress bar
@@ -169,12 +169,6 @@
         # Stop the run thread
         self.run_thread = None
 
-<<<<<<< HEAD
-        # Print the progress bar and leave it
-        self._print_progress_bar(return_to_beginning=False)
-
-=======
->>>>>>> c896a019
         # Show cursor
         self._direct_write(self.cursor_modifier.get("show"))
 
@@ -185,7 +179,7 @@
             self._deactivate_external_stdout_handler()
 
         # Print the progress bar and leave it
-        self._print_progressbar(return_to_beginning=False)
+        self._print_progress_bar(return_to_beginning=False)
 
     def run(self) -> None:
         """Prints the progress bar and takes care of other controls.
