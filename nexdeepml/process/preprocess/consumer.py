from .preprocess import PreprocessManager, Preprocess
from .image import ImageNormalizer, ImageResizer, BWHCToBCWH, OneHotDecoder
from .pyTorch import ToTorchTensor, ToTorchGPU
from ...util.config import ConfigParser
from typing import Dict
import numpy as np
import torch


class BackgroundToColor(Preprocess):
    """Converts image channels of the form [0, ..., 0] to 255 in one of the channels.
    In other words, turns background pixels to a color

    """

    def __init__(self, config: ConfigParser):
        """Initializes the class instance.

        Parameters
        ----------
        config : ConfigParser
            Contains the config needed including:
                axis : int, optional
                    The axis showing the channels. If not given will be the default value of -1
                new_channel : int, optional
                    The number of the new channel to have value. If not given, -1 will be assumed

        """

        super().__init__(config)

        # Set the axis
        self.axis = config.get_or_else('axis', -1)

        # Set the new channel to be filled
        self.new_channel = config.get_or_else('new_channel', -1)

    def process(self, data: np.ndarray) -> np.ndarray:
        """"Converts background pixels containing all zeros to 255 in some channel

        Parameters
        ----------
        data : np.ndarray
            A numpy array containing the data with some background, all-zero pixels

        Returns
        -------
        Numpy array of the data with the new_channel filled for the background

        """

        # Find the background pixels
        background = np.all(data == 0, axis=self.axis)

        # Fill the background with 255
        output = data.copy()
        dim_count = len(output.shape)
        prefix_count = self.axis if self.axis >= 0 else (dim_count + self.axis)
        suffix_count = dim_count - 1 - prefix_count
        output[(slice(None), ) * prefix_count + (self.new_channel, ) + (slice(None), ) * suffix_count] \
            = background * 255

        return output


class SampleImagePreprocessManager(PreprocessManager):
    """A simple class to manage Preprocess instances."""

    def __init__(self, config: ConfigParser):
        """Initializer.

        Parameters
        ----------
        config : ConfigParser
            The configuration needed for this instance and its workers.

        """

        super().__init__(config)

        self.create_workers()

    # def __str__(self):
    #     """Short explanation of the instance."""
    #
    #     string = f'Image preprocess manager'
    #
    #     return string

    def create_workers(self):
        """Creates Preprocess instances."""

        self.workers['labels_background_to_color'] = BackgroundToColor(ConfigParser())

        self.workers['image_resizer'] = ImageResizer(self._config.get('resize'))

        self.workers['image_normalizer'] = ImageNormalizer()

        self.workers['image_bwhc_to_bcwh'] = BWHCToBCWH()

        self.workers['label_one_hot_decoder'] = OneHotDecoder(ConfigParser({"axis": 1}))

        self.workers['to_torch_tensor'] = ToTorchTensor(ConfigParser())

        self.workers['to_torch_gpu'] = ToTorchGPU(ConfigParser())

    def on_batch_begin(self, info: Dict = None):
        """On beginning of (train) epoch, process the loaded train image data."""

        # data = info['data']['data']
        data = info['data']

<<<<<<< HEAD
        labels = data.labels
        labels = self.workers['labels_background_to_color'].process(labels)
        processed_data = data.update('labels', labels)

        # processed_data = self.workers['image_resizer'].resize(data)
        processed_data = processed_data.map(self.workers['image_resizer'].process)
        # processed_data = self.workers['image_normalizer'].normalize(processed_data)
        processed_data = processed_data.map(self.workers['image_normalizer'].process)
        processed_data = processed_data.map(self.workers['image_bwhc_to_bcwh'].process)

        labels = processed_data.labels
        labels = self.workers['label_one_hot_decoder'].process(labels)
        labels = self.workers['to_torch_tensor'].process(labels, dtype=torch.long)
        processed_data = processed_data.update('labels', labels)
=======
        # labels = data.get('labels')
        # labels = self.workers['labels_background_to_color'].process(labels)
        # processed_data = data.update('labels', labels)
        #
        # # processed_data = self.workers['image_resizer'].resize(data)
        # processed_data = processed_data.map(self.workers['image_resizer'].process)
        # # processed_data = self.workers['image_normalizer'].normalize(processed_data)
        # processed_data = processed_data.map(self.workers['image_normalizer'].process)
        # processed_data = processed_data.map(self.workers['image_bwhc_to_bcwh'].process)
        #
        # labels = processed_data.get('labels')
        # labels = self.workers['label_one_hot_decoder'].process(labels)
        # processed_data = processed_data.update('labels', labels)

        processed_data = \
            data\
                .update_map({'_bc': {'$regex': 'labels$'}}, self.workers['labels_background_to_color'].process)\
                .update_map({}, [
                        self.workers['image_resizer'].process,
                        self.workers['image_normalizer'].process,
                        self.workers['image_bwhc_to_bcwh'].process
                    ])\
                .update_map({'_bc': {'$regex': 'labels$'}}, self.workers['label_one_hot_decoder'].process)
>>>>>>> 1dbabe75

        data = processed_data.data
        data = self.workers['to_torch_tensor'].process(data, dtype=torch.float)
        processed_data = processed_data.update('data', data)

        processed_data = processed_data.map(self.workers['to_torch_gpu'].process)

        return processed_data

    def on_val_batch_begin(self, info: Dict = None):
        """On beginning of val epoch, process the loaded val image data."""

        data = info['data']

        labels = data.labels
        labels = self.workers['labels_background_to_color'].process(labels)
        processed_data = data.update('labels', labels)

        processed_data = processed_data.map(self.workers['image_resizer'].process)
        processed_data = processed_data.map(self.workers['image_normalizer'].process)
        processed_data = processed_data.map(self.workers['image_bwhc_to_bcwh'].process)

        labels = processed_data.labels
        labels = self.workers['label_one_hot_decoder'].process(labels)
        labels = self.workers['to_torch_tensor'].process(labels, dtype=torch.long)
        processed_data = processed_data.update('labels', labels)

        data = processed_data.data
        data = self.workers['to_torch_tensor'].process(data, dtype=torch.float)
        processed_data = processed_data.update('data', data)

        processed_data = processed_data.map(self.workers['to_torch_tensor'].process)
        processed_data = processed_data.map(self.workers['to_torch_gpu'].process)

        return processed_data<|MERGE_RESOLUTION|>--- conflicted
+++ resolved
@@ -110,22 +110,6 @@
         # data = info['data']['data']
         data = info['data']
 
-<<<<<<< HEAD
-        labels = data.labels
-        labels = self.workers['labels_background_to_color'].process(labels)
-        processed_data = data.update('labels', labels)
-
-        # processed_data = self.workers['image_resizer'].resize(data)
-        processed_data = processed_data.map(self.workers['image_resizer'].process)
-        # processed_data = self.workers['image_normalizer'].normalize(processed_data)
-        processed_data = processed_data.map(self.workers['image_normalizer'].process)
-        processed_data = processed_data.map(self.workers['image_bwhc_to_bcwh'].process)
-
-        labels = processed_data.labels
-        labels = self.workers['label_one_hot_decoder'].process(labels)
-        labels = self.workers['to_torch_tensor'].process(labels, dtype=torch.long)
-        processed_data = processed_data.update('labels', labels)
-=======
         # labels = data.get('labels')
         # labels = self.workers['labels_background_to_color'].process(labels)
         # processed_data = data.update('labels', labels)
@@ -149,7 +133,6 @@
                         self.workers['image_bwhc_to_bcwh'].process
                     ])\
                 .update_map({'_bc': {'$regex': 'labels$'}}, self.workers['label_one_hot_decoder'].process)
->>>>>>> 1dbabe75
 
         data = processed_data.data
         data = self.workers['to_torch_tensor'].process(data, dtype=torch.float)
@@ -168,7 +151,9 @@
         labels = self.workers['labels_background_to_color'].process(labels)
         processed_data = data.update('labels', labels)
 
+        # processed_data = self.workers['image_resizer'].resize(data)
         processed_data = processed_data.map(self.workers['image_resizer'].process)
+        # processed_data = self.workers['image_normalizer'].normalize(processed_data)
         processed_data = processed_data.map(self.workers['image_normalizer'].process)
         processed_data = processed_data.map(self.workers['image_bwhc_to_bcwh'].process)
 
