--- conflicted
+++ resolved
@@ -203,12 +203,7 @@
 
         info = {
             'epoch': self.trainer.epoch,
-<<<<<<< HEAD
-            **self.trainer.train_info_dict,
-            # **self.trainer.val_info_dict  # No need for validation here!
-=======
             'stat': self.trainer.train_statistics,
->>>>>>> 678e8d8f
         }
 
         self.workers['logger'].on_batch_end({
@@ -221,23 +216,14 @@
         self.workers['logger'].on_val_epoch_begin({
             'number_of_iterations': self.trainer.number_of_iterations,
             'epoch': self.trainer.epoch,
-<<<<<<< HEAD
-            **self.trainer.train_info_dict,
-=======
             'stat': self.trainer.train_statistics,
->>>>>>> 678e8d8f
         })
 
     def on_val_batch_end(self, info: Dict = None):
 
         info = {
             'epoch': self.trainer.epoch,
-<<<<<<< HEAD
-            **self.trainer.train_info_dict,  # Will stay the same
-            **self.trainer.val_info_dict
-=======
             'stat': self.trainer.train_statistics
->>>>>>> 678e8d8f
         }
 
         self.workers['logger'].on_val_batch_end({
